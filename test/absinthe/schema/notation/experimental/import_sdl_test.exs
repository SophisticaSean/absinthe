--- conflicted
+++ resolved
@@ -94,19 +94,6 @@
       {:resolve, &__MODULE__.get_posts/3}
     end
 
-<<<<<<< HEAD
-    def decorations(%{identifier: :user}, _ancestors) do
-      user_ext = Absinthe.Blueprint.types_by_name(ExtTypes)["User"]
-
-      {:add_fields, user_ext.fields}
-    end
-
-    def decorations(%{identifier: :query}, _ancestors) do
-      {:del_fields, "dropped_field"}
-    end
-
-=======
->>>>>>> 08d63bbe
     def decorations(%Absinthe.Blueprint{}, _) do
       %{
         query: %{
@@ -241,10 +228,7 @@
     end
   end
 
-<<<<<<< HEAD
-=======
   @tag :pending
->>>>>>> 08d63bbe
   @query """
   { posts { upcasedTitle } }
   """
